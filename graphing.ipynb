{
 "cells": [
  {
   "cell_type": "markdown",
   "metadata": {},
   "source": [
    "# Plotting Custom Metric Results\n"
   ]
  },
  {
   "cell_type": "code",
   "execution_count": 1,
   "metadata": {},
   "outputs": [],
   "source": [
    "%load_ext autoreload\n",
    "%autoreload 2"
   ]
  },
  {
   "cell_type": "code",
   "execution_count": 2,
   "metadata": {},
   "outputs": [
    {
     "name": "stderr",
     "output_type": "stream",
     "text": [
      "/share/u/can/miniconda3/envs/ravel_saebench_env/lib/python3.11/site-packages/tqdm/auto.py:21: TqdmWarning: IProgress not found. Please update jupyter and ipywidgets. See https://ipywidgets.readthedocs.io/en/stable/user_install.html\n",
      "  from .autonotebook import tqdm as notebook_tqdm\n"
     ]
    }
   ],
   "source": [
    "import matplotlib.pyplot as plt\n",
    "import json\n",
    "import torch\n",
    "import pickle\n",
    "from typing import Optional\n",
    "from matplotlib.colors import Normalize\n",
    "import numpy as np\n",
    "import os\n",
    "\n",
    "import sae_bench_utils.graphing_utils as graphing_utils\n",
    "\n",
    "from sae_bench_utils.sae_selection_utils import select_saes_multiple_patterns"
   ]
  },
  {
   "cell_type": "markdown",
   "metadata": {},
   "source": [
    "This cell is for the following purpose:\n",
    "\n",
    "Currently, we have a handle of folders, like `absorption` or `core`. In each folder, we have a bunch of tar.gz files. We want a single e.g. `absorption` folder which has a single level and contains all .json results for all SAEs.\n",
    "\n",
    "To run this, create a folder called `eval_results/` and move `absorption/`, `core/`, etc in to this folder."
   ]
  },
  {
   "cell_type": "code",
   "execution_count": 3,
   "metadata": {},
   "outputs": [
    {
     "ename": "FileNotFoundError",
     "evalue": "[Errno 2] No such file or directory: 'eval_results/core'",
     "output_type": "error",
     "traceback": [
      "\u001b[0;31m---------------------------------------------------------------------------\u001b[0m",
      "\u001b[0;31mFileNotFoundError\u001b[0m                         Traceback (most recent call last)",
      "Cell \u001b[0;32mIn[3], line 50\u001b[0m\n\u001b[1;32m     48\u001b[0m \u001b[38;5;28;01mfor\u001b[39;00m folder \u001b[38;5;129;01min\u001b[39;00m folders:\n\u001b[1;32m     49\u001b[0m     folder_path \u001b[38;5;241m=\u001b[39m os\u001b[38;5;241m.\u001b[39mpath\u001b[38;5;241m.\u001b[39mjoin(\u001b[38;5;124m\"\u001b[39m\u001b[38;5;124meval_results\u001b[39m\u001b[38;5;124m\"\u001b[39m, folder)\n\u001b[0;32m---> 50\u001b[0m     \u001b[43mextract_and_move_json_files\u001b[49m\u001b[43m(\u001b[49m\u001b[43mfolder_path\u001b[49m\u001b[43m)\u001b[49m\n\u001b[1;32m     52\u001b[0m \u001b[38;5;28mprint\u001b[39m(\u001b[38;5;124m\"\u001b[39m\u001b[38;5;124mExtraction and file moving completed.\u001b[39m\u001b[38;5;124m\"\u001b[39m)\n",
      "Cell \u001b[0;32mIn[3], line 13\u001b[0m, in \u001b[0;36mextract_and_move_json_files\u001b[0;34m(base_folder)\u001b[0m\n\u001b[1;32m     11\u001b[0m \u001b[38;5;28;01mdef\u001b[39;00m \u001b[38;5;21mextract_and_move_json_files\u001b[39m(base_folder):\n\u001b[1;32m     12\u001b[0m     \u001b[38;5;66;03m# Get all files in the folder\u001b[39;00m\n\u001b[0;32m---> 13\u001b[0m     \u001b[38;5;28;01mfor\u001b[39;00m filename \u001b[38;5;129;01min\u001b[39;00m \u001b[43mos\u001b[49m\u001b[38;5;241;43m.\u001b[39;49m\u001b[43mlistdir\u001b[49m\u001b[43m(\u001b[49m\u001b[43mbase_folder\u001b[49m\u001b[43m)\u001b[49m:\n\u001b[1;32m     14\u001b[0m         file_path \u001b[38;5;241m=\u001b[39m os\u001b[38;5;241m.\u001b[39mpath\u001b[38;5;241m.\u001b[39mjoin(base_folder, filename)\n\u001b[1;32m     16\u001b[0m         \u001b[38;5;66;03m# Process only .tar.gz files\u001b[39;00m\n",
      "\u001b[0;31mFileNotFoundError\u001b[0m: [Errno 2] No such file or directory: 'eval_results/core'"
     ]
    }
   ],
   "source": [
    "# # SAE Bench INTERNAL USE ONLY\n",
    "\n",
    "# from huggingface_hub import snapshot_download\n",
    "\n",
    "# hf_repo_id = \"adamkarvonen/sae_bench_results\"\n",
    "# local_dir = \"./eval_results\"\n",
    "# os.makedirs(local_dir, exist_ok=True)\n",
    "\n",
    "# snapshot_download(\n",
    "#     repo_id=hf_repo_id,\n",
    "#     local_dir=local_dir,\n",
    "#     repo_type=\"dataset\",\n",
    "# )"
   ]
  },
  {
   "cell_type": "code",
   "execution_count": null,
   "metadata": {},
   "outputs": [],
   "source": [
    "# The purpose of this is that we currently organize results like this:\n",
    "\n",
    "# {eval_type}/{sae_release}/{sae_release}_{sae_id}_eval_results.json\n",
    "# because we have results for over 600 SAEs\n",
    "\n",
    "# However, the current scripts output results like this:\n",
    "# {eval_type}/{sae_release}_{sae_id}_eval_results.json\n",
    "\n",
    "# So, we just flatten the sae bench results to match the expected format\n",
    "\n",
    "# import os\n",
    "# import shutil\n",
    "# import glob\n",
    "# from pathlib import Path\n",
    "\n",
    "# base_dir = \"eval_results\"\n",
    "# # Get all immediate subdirectories in eval_results\n",
    "# main_dirs = [d for d in os.listdir(base_dir) if os.path.isdir(os.path.join(base_dir, d))]\n",
    "\n",
    "# for main_dir in main_dirs:\n",
    "#     main_dir_path = os.path.join(base_dir, main_dir)\n",
    "#     print(f\"\\nProcessing {main_dir}...\")\n",
    "    \n",
    "#     # Get all subdirectories in the current directory\n",
    "#     subdirs = [d for d in os.listdir(main_dir_path) if os.path.isdir(os.path.join(main_dir_path, d))]\n",
    "    \n",
    "#     for subdir in subdirs:\n",
    "#         if not subdir.startswith('.'): # Skip hidden directories\n",
    "#             subdir_path = os.path.join(main_dir_path, subdir)\n",
    "#             print(f\"Moving files from {subdir}\")\n",
    "            \n",
    "#             # Get all files in the subdirectory\n",
    "#             files = glob.glob(os.path.join(subdir_path, '*'))\n",
    "            \n",
    "#             for file_path in files:\n",
    "#                 if os.path.isfile(file_path):  # Make sure it's a file, not a directory\n",
    "#                     file_name = os.path.basename(file_path)\n",
    "#                     destination = os.path.join(main_dir_path, file_name)\n",
    "                    \n",
    "#                     # Handle file name conflicts\n",
    "#                     if os.path.exists(destination):\n",
    "#                         base, extension = os.path.splitext(file_name)\n",
    "#                         counter = 1\n",
    "#                         while os.path.exists(destination):\n",
    "#                             new_name = f\"{base}_{counter}{extension}\"\n",
    "#                             destination = os.path.join(main_dir_path, new_name)\n",
    "#                             counter += 1\n",
    "                    \n",
    "#                     # Move the file\n",
    "#                     try:\n",
    "#                         shutil.move(file_path, destination)\n",
    "#                         print(f\"  Moved: {file_name} -> {os.path.basename(os.path.dirname(destination))}/\")\n",
    "#                     except Exception as e:\n",
    "#                         print(f\"  Error moving {file_name}: {str(e)}\")\n",
    "\n",
    "# print(\"\\nFile moving complete!\")"
   ]
  },
  {
   "cell_type": "markdown",
   "metadata": {},
   "source": [
    "## Load data\n",
    "\n",
    "Select one of the following `eval_path`, or add your own.\n",
    "\n",
    "We need a custom eval (SCR, Sparse Probing, etc.) and the core eval results, as we plot the SAEs by L0 / Loss Recovered in most plots."
   ]
  },
  {
   "cell_type": "code",
   "execution_count": null,
   "metadata": {},
   "outputs": [],
   "source": [
    "eval_path = \"./eval_results/sparse_probing\"\n",
    "\n",
    "core_results_path = \"./eval_results/core\"\n",
    "image_path = \"./images\"\n",
    "\n",
    "if not os.path.exists(image_path):\n",
    "    os.makedirs(image_path)"
   ]
  },
  {
   "cell_type": "markdown",
   "metadata": {},
   "source": [
    "Now select SAEs using the regex patterns. Using a list of sae regex patterns allows selecting SAEs using multiple patterns.\n",
    "\n",
    "This cell stores both the custom eval (e.g. SCR or sparse probing) and the core evals (L0 / Loss Recovered) for every SAE identified by the regex pattern"
   ]
  },
  {
   "cell_type": "code",
   "execution_count": null,
   "metadata": {},
   "outputs": [],
   "source": [
    "sae_regex_patterns = [\n",
    "    r\"sae_bench_gemma-2-2b_topk_width-2pow14_date-1109\",\n",
    "    # r\"sae_bench_gemma-2-2b_topk_width-2pow12_date-1109\",\n",
    "    r\"sae_bench_gemma-2-2b_vanilla_width-2pow14_date-1109\",\n",
    "    # r\"sae_bench_gemma-2-2b_vanilla_width-2pow12_date-1109\",\n",
    "    # r\"(gemma-scope-2b-pt-res)\",\n",
    "]\n",
    "\n",
    "layer = 19\n",
    "\n",
    "# Include checkpoints (not relevant to Gemma-Scope)\n",
    "# sae_block_pattern = [\n",
    "#     # rf\".*blocks\\.{layer}.*\",\n",
    "#     rf\".*blocks\\.{layer}.*\",\n",
    "#     rf\".*blocks\\.{layer}.*\",\n",
    "# ]\n",
    "\n",
    "# Exclude checkpoints\n",
    "sae_block_pattern = [\n",
    "    # rf\".*blocks\\.{layer}(?!.*step).*\",\n",
    "    # rf\".*blocks\\.{layer}(?!.*step).*\",\n",
    "    rf\".*blocks\\.{layer}(?!.*step).*\",\n",
    "    rf\".*blocks\\.{layer}(?!.*step).*\",\n",
    "    # rf\".*layer_({layer}).*(16k).*\", # For Gemma-Scope\n",
    "]\n",
    "\n",
    "\n",
    "assert len(sae_regex_patterns) == len(sae_block_pattern)\n",
    "\n",
    "selected_saes = select_saes_multiple_patterns(sae_regex_patterns, sae_block_pattern)\n",
    "\n",
    "\n",
    "eval_results = graphing_utils.get_eval_results(selected_saes, eval_path)\n",
    "core_results = graphing_utils.get_core_results(selected_saes, core_results_path)\n",
    "\n",
    "for sae in eval_results:\n",
    "    eval_results[sae].update(core_results[sae])"
   ]
  },
  {
   "cell_type": "code",
   "execution_count": null,
   "metadata": {},
   "outputs": [],
   "source": [
    "sae_names = list(eval_results.keys())\n",
    "\n",
    "print(eval_results.keys())\n",
    "print(\"\\nAvailable SAEs:\\n\", eval_results.keys())"
   ]
  },
  {
   "cell_type": "markdown",
   "metadata": {},
   "source": [
    "For plotting purposes we also want dictionary size, sae type, and number of training steps. The following cell populates this information."
   ]
  },
  {
   "cell_type": "markdown",
   "metadata": {},
   "source": [
    "## Plot custom metric above unsupervised metrics\n"
   ]
  },
  {
   "cell_type": "code",
   "execution_count": null,
   "metadata": {},
   "outputs": [],
   "source": [
    "print(\"\\nAvailable custom metrics:\\n\", eval_results[sae_names[0]].keys())"
   ]
  },
  {
   "cell_type": "code",
   "execution_count": null,
   "metadata": {},
   "outputs": [],
   "source": [
    "k = None\n",
    "k = 2\n",
    "\n",
    "custom_metric, custom_metric_name = graphing_utils.get_custom_metric_key_and_name(eval_path, k)\n",
    "\n",
    "if \"tpp\" in eval_path:\n",
    "    custom_metric = f\"tpp_threshold_{k}_total_metric\"\n",
    "    custom_metric_name = f\"TPP Top {k} Metric\"\n",
    "elif \"scr\" in eval_path:\n",
    "    custom_metric = f\"scr_metric_threshold_{k}\"\n",
    "    custom_metric_name = f\"SCR Top {k} Metric\"\n",
    "elif \"sparse_probing\" in eval_path:\n",
    "    custom_metric = f\"sae_top_{k}_test_accuracy\"\n",
    "    custom_metric_name = f\"Sparse Probing Top {k} Test Accuracy\"\n",
    "elif \"absorption\" in eval_path:\n",
    "    custom_metric = \"mean_absorption_score\"\n",
    "    custom_metric_name = \"Mean Absorption Score\"\n",
    "elif \"autointerp\" in eval_path:\n",
    "    custom_metric = \"autointerp_score\"\n",
    "    custom_metric_name = \"Autointerp Score\"\n",
    "else:\n",
    "    raise ValueError(\"Please add the correct key for the custom metric\")\n",
    "\n",
    "image_base_name = os.path.join(image_path, custom_metric)\n",
    "print(custom_metric, custom_metric_name)"
   ]
  },
  {
   "cell_type": "code",
   "execution_count": null,
   "metadata": {},
   "outputs": [],
   "source": [
    "title_3var = f\"L0 vs Loss Recovered vs {custom_metric_name}\"\n",
    "title_2var = f\"L0 vs {custom_metric_name}\"\n",
    "\n",
    "graphing_utils.plot_3var_graph(\n",
    "    eval_results,\n",
    "    title_3var,\n",
    "    custom_metric,\n",
    "    colorbar_label=\"Custom Metric\",\n",
    "    output_filename=f\"{image_base_name}_3var.png\",\n",
    ")\n",
    "graphing_utils.plot_2var_graph(\n",
    "    eval_results,\n",
    "    custom_metric,\n",
    "    y_label=custom_metric_name,\n",
    "    title=title_2var,\n",
    "    output_filename=f\"{image_base_name}_2var.png\",\n",
    ")\n",
    "# plot_interactive_3var_graph(plotting_results, custom_metric)\n",
    "\n",
    "# At this point, if there's any additional .json files located alongside the ae.pt and eval_results.json\n",
    "# You can easily adapt them to be included in the plotting_results dictionary by using something similar to add_ae_config_results()"
   ]
  },
  {
   "cell_type": "markdown",
   "metadata": {},
   "source": [
    "### ...with interactive hovering\n"
   ]
  },
  {
   "cell_type": "code",
   "execution_count": null,
   "metadata": {},
   "outputs": [],
   "source": [
    "graphing_utils.plot_interactive_3var_graph(\n",
    "    eval_results,\n",
    "    custom_metric,\n",
    "    title=title_3var,\n",
    "    output_filename=f\"{image_base_name}_3var_interactive.html\",\n",
    ")"
   ]
  },
  {
   "cell_type": "code",
   "execution_count": null,
   "metadata": {},
   "outputs": [],
   "source": [
    "graphing_utils.plot_2var_graph_dict_size(\n",
    "    eval_results,\n",
    "    custom_metric,\n",
    "    y_label=custom_metric_name,\n",
    "    title=title_2var,\n",
    "    output_filename=f\"{image_base_name}_2var.png\",\n",
    ")"
   ]
  },
  {
   "cell_type": "markdown",
   "metadata": {},
   "source": [
    "## Plot metric over training checkpoints\n"
   ]
  },
  {
   "cell_type": "markdown",
   "metadata": {},
   "source": [
    "Note: We have SAE checkpoints at initialization (step 0), which does not fit on\n",
    "a log scale (log(0) = -inf). We visualize this with a cut in the graph."
   ]
  },
  {
   "cell_type": "code",
   "execution_count": null,
   "metadata": {},
   "outputs": [],
   "source": [
    "graphing_utils.plot_training_steps(\n",
    "    eval_results,\n",
    "    custom_metric,\n",
    "    title=f\"Tokens vs {custom_metric_name} Gemma Layer {layer}\",\n",
    "    output_filename=f\"{image_base_name}_tokens_vs_diff.png\",\n",
    ")"
   ]
  },
  {
   "cell_type": "markdown",
   "metadata": {},
   "source": [
    "This cell combines all of the above steps into a single function so we can plot results from multiple runs."
   ]
  },
  {
   "cell_type": "code",
   "execution_count": null,
   "metadata": {},
   "outputs": [],
   "source": [
    "\n",
    "\n",
    "eval_path = \"./eval_results/unlearning\"\n",
    "# eval_path = \"./eval_results/scr\"\n",
    "# eval_path = \"./eval_results/tpp\"\n",
    "# eval_path = \"./eval_results/absorption\"\n",
    "\n",
    "core_results_path = \"./eval_results/core\"\n",
    "for layer in [5, 12, 19]:\n",
    "    sae_regex_patterns = [\n",
    "        r\"sae_bench_gemma-2-2b_topk_width-2pow14_date-1109\",\n",
    "        r\"sae_bench_gemma-2-2b_topk_width-2pow16_date-1109\",\n",
    "        r\"sae_bench_gemma-2-2b_vanilla_width-2pow16_date-1109\",\n",
    "        # r\"sae_bench_gemma-2-2b_topk_width-2pow12_date-1109\",\n",
    "        r\"sae_bench_gemma-2-2b_vanilla_width-2pow14_date-1109\",\n",
    "        # r\"sae_bench_gemma-2-2b_vanilla_width-2pow12_date-1109\",\n",
    "        r\"(gemma-scope-2b-pt-res)\",\n",
    "    ]\n",
    "\n",
    "    sae_block_pattern = [\n",
    "        # rf\".*blocks\\.{layer}(?!.*step).*\",\n",
    "        # rf\".*blocks\\.{layer}(?!.*step).*\",\n",
    "        rf\".*blocks\\.{layer}(?!.*step).*\",\n",
    "        rf\".*blocks\\.{layer}(?!.*step).*\",\n",
    "        rf\".*blocks\\.{layer}(?!.*step).*\",\n",
    "        rf\".*blocks\\.{layer}(?!.*step).*\",\n",
    "        rf\".*layer_({layer}).*(16k).*\", # For Gemma-Scope\n",
    "    ]\n",
    "\n",
    "    # Include checkpoints\n",
    "    # sae_block_pattern = [\n",
    "    # rf\".*blocks\\.{layer}.*\",\n",
    "    # rf\".*blocks\\.{layer}.*\",\n",
    "    # ]\n",
    "\n",
    "    selected_saes = select_saes_multiple_patterns(sae_regex_patterns, sae_block_pattern)\n",
    "\n",
    "    graphing_utils.plot_results(selected_saes, eval_path, core_results_path, image_base_name, k=20)"
   ]
  },
  {
   "cell_type": "markdown",
   "metadata": {},
   "source": [
    "## Plot metric correlations\n"
   ]
  },
  {
   "cell_type": "code",
   "execution_count": null,
   "metadata": {},
   "outputs": [],
   "source": [
    "# k=100\n",
    "# custom_metric = f'sae_top_{k}_test_accuracy'\n",
    "\n",
    "metric_keys = [\n",
    "    \"l0\",\n",
    "    \"frac_recovered\",\n",
    "    custom_metric,\n",
    "]\n",
    "\n",
    "graphing_utils.plot_correlation_heatmap(eval_results, metric_names=metric_keys, ae_names=None)"
   ]
  },
  {
   "cell_type": "code",
   "execution_count": null,
   "metadata": {},
   "outputs": [],
   "source": [
    "# Simple example usage:\n",
    "# plot_metric_scatter(plotting_results, metric_x=\"l0\", metric_y=\"frac_recovered\", title=\"L0 vs Fraction Recovered\")\n",
    "\n",
    "threshold_x = 50\n",
    "threshold_y = 100\n",
    "\n",
    "metric_x = f\"sae_top_{threshold_x}_test_accuracy\"\n",
    "metric_y = f\"sae_top_{threshold_y}_test_accuracy\"\n",
    "\n",
    "title = f\"\"\n",
    "x_label = \"k=1 Sparse Probe Accuracy\"\n",
    "y_label = \"k=100 Sparse Probe Accuracy\"\n",
    "output_filename = os.path.join(\n",
    "    image_path,\n",
    "    f\"sparse_probing_result_correlation_for_thresholds_{threshold_y}_{threshold_y}.png\",\n",
    ")\n",
    "\n",
    "graphing_utils.plot_correlation_scatter(\n",
    "    eval_results,\n",
    "    metric_x=metric_x,\n",
    "    metric_y=metric_y,\n",
    "    title=title,\n",
    "    x_label=x_label,\n",
    "    y_label=y_label,\n",
    "    output_filename=output_filename,\n",
    ")"
   ]
  }
 ],
 "metadata": {
  "kernelspec": {
   "display_name": "ravel_saebench_env",
   "language": "python",
   "name": "python3"
  },
  "language_info": {
   "codemirror_mode": {
    "name": "ipython",
    "version": 3
   },
   "file_extension": ".py",
   "mimetype": "text/x-python",
   "name": "python",
   "nbconvert_exporter": "python",
   "pygments_lexer": "ipython3",
<<<<<<< HEAD
   "version": "3.11.9"
=======
   "version": "3.11.8"
>>>>>>> 8508a015
  }
 },
 "nbformat": 4,
 "nbformat_minor": 2
}<|MERGE_RESOLUTION|>--- conflicted
+++ resolved
@@ -75,6 +75,27 @@
      ]
     }
    ],
+   "source": [
+    "# # SAE Bench INTERNAL USE ONLY\n",
+    "\n",
+    "# from huggingface_hub import snapshot_download\n",
+    "\n",
+    "# hf_repo_id = \"adamkarvonen/sae_bench_results\"\n",
+    "# local_dir = \"./eval_results\"\n",
+    "# os.makedirs(local_dir, exist_ok=True)\n",
+    "\n",
+    "# snapshot_download(\n",
+    "#     repo_id=hf_repo_id,\n",
+    "#     local_dir=local_dir,\n",
+    "#     repo_type=\"dataset\",\n",
+    "# )"
+   ]
+  },
+  {
+   "cell_type": "code",
+   "execution_count": null,
+   "metadata": {},
+   "outputs": [],
    "source": [
     "# # SAE Bench INTERNAL USE ONLY\n",
     "\n",
@@ -526,11 +547,7 @@
    "name": "python",
    "nbconvert_exporter": "python",
    "pygments_lexer": "ipython3",
-<<<<<<< HEAD
-   "version": "3.11.9"
-=======
    "version": "3.11.8"
->>>>>>> 8508a015
   }
  },
  "nbformat": 4,
